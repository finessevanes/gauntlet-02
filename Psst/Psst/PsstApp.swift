//
//  PsstApp.swift
//  Psst
//
//  Created by Vanessa Mercado on 10/20/25.
//  Updated by Caleb (Coder Agent) - PR #12: Added presence service and lifecycle monitoring
//

import SwiftUI
import Firebase
import FirebaseDatabase
import GoogleSignIn

@main
struct PsstApp: App {
    
    // MARK: - State Objects
    
    @StateObject private var authService = AuthenticationService.shared
    @StateObject private var presenceService = PresenceService()
    
    // MARK: - Environment
    
    @Environment(\.scenePhase) private var scenePhase

<<<<<<< HEAD
    // Initialize Firebase and NetworkMonitor on app launch
=======
    // MARK: - Initialization
    
>>>>>>> fb218c9b
    init() {
        // Configure Firebase with GoogleService-Info.plist
        FirebaseService.shared.configure()
        
<<<<<<< HEAD
        // Initialize NetworkMonitor to start monitoring network state
        _ = NetworkMonitor.shared
=======
        // Enable Firebase Realtime Database offline persistence for presence caching
        Database.database().isPersistenceEnabled = true
>>>>>>> fb218c9b
    }

    // MARK: - Scene
    
    var body: some Scene {
        WindowGroup {
            RootView()
                .environmentObject(authService)
                .environmentObject(presenceService)
                .onOpenURL { url in
                    // Handle Google Sign-In callback URL
                    GIDSignIn.sharedInstance.handle(url)
                }
                .onChange(of: scenePhase) { oldPhase, newPhase in
                    handleScenePhaseChange(newPhase)
                }
                .onChange(of: authService.currentUser) { oldUser, newUser in
                    handleAuthStateChange(newUser)
                }
        }
    }
    
    // MARK: - Private Methods
    
    /// Handle app lifecycle phase changes (foreground, background, inactive)
    /// Updates user's online/offline presence status in Firebase Realtime Database
    private func handleScenePhaseChange(_ phase: ScenePhase) {
        guard let userID = authService.currentUser?.id else { return }
        
        switch phase {
        case .active:
            // User brought app to foreground → Set status to online
            Task {
                do {
                    try await presenceService.setOnlineStatus(userID: userID, isOnline: true)
                    print("[PsstApp] User \(userID) is now online")
                } catch {
                    print("[PsstApp] Error setting online status: \(error.localizedDescription)")
                }
            }
            
        case .background, .inactive:
            // User sent app to background or it became inactive → Set status to offline
            Task {
                do {
                    try await presenceService.setOnlineStatus(userID: userID, isOnline: false)
                    print("[PsstApp] User \(userID) is now offline")
                } catch {
                    print("[PsstApp] Error setting offline status: \(error.localizedDescription)")
                }
            }
            
        @unknown default:
            break
        }
    }
    
    /// Handle authentication state changes (login, logout)
    /// Sets presence and manages listeners based on auth status
    private func handleAuthStateChange(_ user: User?) {
        if let userID = user?.id {
            // User logged in → Set online status
            Task {
                do {
                    try await presenceService.setOnlineStatus(userID: userID, isOnline: true)
                    print("[PsstApp] User \(userID) logged in and set to online")
                } catch {
                    print("[PsstApp] Error setting online status on login: \(error.localizedDescription)")
                }
            }
        } else {
            // User logged out → Clean up all presence listeners
            presenceService.stopAllObservers()
            print("[PsstApp] User logged out, presence listeners cleaned up")
        }
    }
}<|MERGE_RESOLUTION|>--- conflicted
+++ resolved
@@ -23,23 +23,17 @@
     
     @Environment(\.scenePhase) private var scenePhase
 
-<<<<<<< HEAD
     // Initialize Firebase and NetworkMonitor on app launch
-=======
     // MARK: - Initialization
     
->>>>>>> fb218c9b
     init() {
         // Configure Firebase with GoogleService-Info.plist
         FirebaseService.shared.configure()
         
-<<<<<<< HEAD
         // Initialize NetworkMonitor to start monitoring network state
         _ = NetworkMonitor.shared
-=======
         // Enable Firebase Realtime Database offline persistence for presence caching
         Database.database().isPersistenceEnabled = true
->>>>>>> fb218c9b
     }
 
     // MARK: - Scene
