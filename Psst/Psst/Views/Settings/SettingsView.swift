--- conflicted
+++ resolved
@@ -17,7 +17,6 @@
     /// Authentication view model for logout functionality
     @EnvironmentObject var authViewModel: AuthViewModel
     
-<<<<<<< HEAD
     // MARK: - State
     
     /// Logout loading state
@@ -29,11 +28,8 @@
     /// Error message for logout failures
     @State private var errorMessage = ""
     
-=======
     /// Show notification test view
     @State private var showNotificationTest = false
-
->>>>>>> f2fe41cd
     // MARK: - Body
     
     var body: some View {
@@ -42,7 +38,6 @@
                 // User Info Section (custom header, not in Section)
                 userInfoSection
                 
-<<<<<<< HEAD
                 // Account Section
                 Section(header: Text("ACCOUNT")) {
                     NavigationLink(destination: NotificationsSettingsView()) {
@@ -54,41 +49,27 @@
                 Section(header: Text("SUPPORT")) {
                     NavigationLink(destination: HelpSupportView()) {
                         Label("Help & Support", systemImage: "questionmark.circle")
-=======
-                // Notification Test Button (Debug only)
-                #if DEBUG
-                Button(action: {
-                    showNotificationTest = true
-                }) {
-                    HStack {
-                        Image(systemName: "bell.fill")
-                        Text("Test Notifications")
-                            .fontWeight(.semibold)
-                    }
-                    .frame(maxWidth: .infinity)
-                    .padding()
-                    .background(Color.orange)
-                    .foregroundColor(.white)
-                    .cornerRadius(12)
-                }
-                .padding(.horizontal, 24)
-                #endif
-
-                // Logout Button
-                Button(action: {
-                    Task {
-                        await authViewModel.signOut()
-                        // Check for error after sign out
-                        if authViewModel.errorMessage != nil {
-                            showErrorAlert = true
-                        }
->>>>>>> f2fe41cd
                     }
                     
                     NavigationLink(destination: AboutView()) {
                         Label("About", systemImage: "info.circle")
                     }
                 }
+                
+                // Notification Test Button (Debug only)
+                #if DEBUG
+                Section(header: Text("DEBUG")) {
+                    Button(action: {
+                        showNotificationTest = true
+                    }) {
+                        HStack {
+                            Image(systemName: "bell.fill")
+                            Text("Test Notifications")
+                                .fontWeight(.semibold)
+                        }
+                    }
+                }
+                #endif
                 
                 // Logout Button Section
                 Section {
@@ -104,6 +85,9 @@
                 }
             } message: {
                 Text(errorMessage)
+            }
+            .sheet(isPresented: $showNotificationTest) {
+                NotificationTestView()
             }
         }
     }
@@ -131,7 +115,6 @@
                     .font(.subheadline)
                     .foregroundColor(.secondary)
             }
-<<<<<<< HEAD
             
             Spacer()
         }
@@ -185,10 +168,6 @@
                 errorMessage = error
                 showLogoutError = true
                 isLoggingOut = false
-=======
-            .sheet(isPresented: $showNotificationTest) {
-                NotificationTestView()
->>>>>>> f2fe41cd
             }
             // Navigation handled by AuthViewModel (returns to LoginView)
         }
