//
//  SettingsView.swift
//  Psst
//
//  Created by Caleb (Coder Agent) - PR #4
//  Updated by Caleb (Coder Agent) - PR #17 (Edit Profile integration)
//  Redesigned by Caleb (Coder Agent) - PR #006C (iOS grouped list)
//

import SwiftUI

/// Settings view with iOS-native grouped list design
/// Includes user info, account settings, support options, and logout
struct SettingsView: View {
    // MARK: - Environment
    
    /// Authentication view model for logout functionality
    @EnvironmentObject var authViewModel: AuthViewModel
    
    // MARK: - State

    /// Logout loading state
    @State private var isLoggingOut = false

    /// Show logout error alert
    @State private var showLogoutError = false

    /// Error message for logout failures
    @State private var errorMessage = ""

    /// Show notification test view
    @State private var showNotificationTest = false

<<<<<<< HEAD
    /// Show profile view
    @State private var showingProfile = false
=======
    // PR #010C: Google Calendar connection status
    @StateObject private var googleCalendarService = GoogleCalendarSyncService.shared
>>>>>>> d6c9192c
    
    // MARK: - Body
    
    var body: some View {
        NavigationStack {
            List {
                // User Info Section (custom header, not in Section)
                userInfoSection
                
                // Account Section
                Section(header: Text("ACCOUNT")) {
                    NavigationLink(destination: NotificationsSettingsView()) {
                        Label("Notifications", systemImage: "bell.circle")
                    }
                }

                // Calendar Section (PR #010C)
                Section(header: Text("CALENDAR")) {
                    NavigationLink(destination: CalendarSettingsView()) {
                        HStack {
                            Label("Google Calendar", systemImage: "calendar")
                            Spacer()
                            connectionStatusBadge
                        }
                    }
                }

                // Support Section
                Section(header: Text("SUPPORT")) {
                    NavigationLink(destination: HelpSupportView()) {
                        Label("Help & Support", systemImage: "questionmark.circle")
                    }
                    
                    NavigationLink(destination: AboutView()) {
                        Label("About", systemImage: "info.circle")
                    }
                }
                
                // Notification Test Button (Debug only)
                #if DEBUG
                Section(header: Text("DEBUG")) {
                    Button(action: {
                        showNotificationTest = true
                    }) {
                        HStack {
                            Image(systemName: "bell.fill")
                            Text("Test Notifications")
                                .fontWeight(.semibold)
                        }
                    }
                }
                #endif
                
                // Logout Button Section
                Section {
                    logoutButton
                }
            }
            .listStyle(.insetGrouped)
            .navigationTitle("Settings")
            .navigationBarTitleDisplayMode(.large)
            .toolbar {
                // User avatar on left - taps to open Profile view
                ToolbarItem(placement: .navigationBarLeading) {
                    if let user = authViewModel.currentUser {
                        Button {
                            showingProfile = true
                        } label: {
                            ProfilePhotoPreview(
                                imageURL: user.photoURL,
                                userID: user.id,
                                selectedImage: nil,
                                isLoading: false,
                                size: 32
                            )
                        }
                    }
                }
            }
            .alert("Logout Error", isPresented: $showLogoutError) {
                Button("OK", role: .cancel) {
                    showLogoutError = false
                }
            } message: {
                Text(errorMessage)
            }
            .sheet(isPresented: $showNotificationTest) {
                NotificationTestView()
            }
            .sheet(isPresented: $showingProfile) {
                ProfileView()
            }
        }
    }
    
    // MARK: - User Info Section
    
    /// User info header with profile photo, name, and email
    private var userInfoSection: some View {
        HStack(spacing: 16) {
            // Profile Photo (60pt circular)
            ProfilePhotoPreview(
                imageURL: authViewModel.currentUser?.photoURL,
                userID: authViewModel.currentUser?.id,
                selectedImage: nil,
                isLoading: false,
                size: 60,
                displayName: authViewModel.currentUser?.displayName
            )
            
            // User Info (name, email, and role badge)
            VStack(alignment: .leading, spacing: 4) {
                Text(authViewModel.currentUser?.displayName ?? "User")
                    .font(.headline)
                    .fontWeight(.bold)

                Text(authViewModel.currentUser?.email ?? "")
                    .font(.subheadline)
                    .foregroundColor(.secondary)

                // Role badge (PR #6.5 & PR #007)
                if let role = authViewModel.currentUser?.role {
                    HStack(spacing: 4) {
                        Image(systemName: role == .trainer ? "person.fill.checkmark" : "figure.walk")
                            .font(.caption2)

                        Text(role == .trainer ? "Trainer" : "Client")
                            .font(.caption2)
                            .fontWeight(.medium)
                    }
                    .padding(.horizontal, 8)
                    .padding(.vertical, 3)
                    .background(role == .trainer ? Color.blue.opacity(0.15) : Color.green.opacity(0.15))
                    .foregroundColor(role == .trainer ? .blue : .green)
                    .cornerRadius(12)
                }
            }
            
            Spacer()
        }
        .padding(.vertical, 8)
        .listRowBackground(Color(.secondarySystemBackground))
    }
    
    // MARK: - Logout Button
    
    /// Logout button with destructive styling and loading state
    private var logoutButton: some View {
        Button(action: handleLogout) {
            if isLoggingOut {
                HStack {
                    Spacer()
                    ProgressView()
                        .tint(.white)
                    Text("Logging out...")
                        .foregroundColor(.white)
                        .padding(.leading, 8)
                    Spacer()
                }
            } else {
                HStack {
                    Spacer()
                    Text("Log Out")
                        .foregroundColor(.white)
                    Spacer()
                }
            }
        }
        .buttonStyle(.borderedProminent)
        .tint(.red)
        .disabled(isLoggingOut)
        .listRowBackground(Color.clear)
    }
    
    // MARK: - Methods
    
    /// Handles logout button tap
    /// Shows loading state, signs out user, and handles errors
    private func handleLogout() {
        isLoggingOut = true

        Task {
            // Call AuthViewModel's signOut method (async)
            await authViewModel.signOut()

            // Check for errors after signout
            if let error = authViewModel.errorMessage {
                errorMessage = error
                showLogoutError = true
                isLoggingOut = false
            }
            // Navigation handled by AuthViewModel (returns to LoginView)
        }
    }

    // MARK: - PR #010C: Google Calendar Connection Status Badge

    /// Connection status badge for Google Calendar row
    private var connectionStatusBadge: some View {
        HStack(spacing: 4) {
            if googleCalendarService.isConnected {
                Image(systemName: "checkmark.circle.fill")
                    .foregroundColor(.green)
                Text("Connected")
                    .font(.caption)
                    .foregroundColor(.green)
            } else {
                Image(systemName: "exclamationmark.circle.fill")
                    .foregroundColor(.gray)
                Text("Not Connected")
                    .font(.caption)
                    .foregroundColor(.gray)
            }
        }
    }

}

// MARK: - Preview

#Preview {
    SettingsView()
        .environmentObject(AuthViewModel())
}<|MERGE_RESOLUTION|>--- conflicted
+++ resolved
@@ -13,10 +13,10 @@
 /// Includes user info, account settings, support options, and logout
 struct SettingsView: View {
     // MARK: - Environment
-    
+
     /// Authentication view model for logout functionality
     @EnvironmentObject var authViewModel: AuthViewModel
-    
+
     // MARK: - State
 
     /// Logout loading state
@@ -31,22 +31,20 @@
     /// Show notification test view
     @State private var showNotificationTest = false
 
-<<<<<<< HEAD
     /// Show profile view
     @State private var showingProfile = false
-=======
+
     // PR #010C: Google Calendar connection status
     @StateObject private var googleCalendarService = GoogleCalendarSyncService.shared
->>>>>>> d6c9192c
-    
+
     // MARK: - Body
-    
+
     var body: some View {
         NavigationStack {
             List {
                 // User Info Section (custom header, not in Section)
                 userInfoSection
-                
+
                 // Account Section
                 Section(header: Text("ACCOUNT")) {
                     NavigationLink(destination: NotificationsSettingsView()) {
@@ -70,12 +68,12 @@
                     NavigationLink(destination: HelpSupportView()) {
                         Label("Help & Support", systemImage: "questionmark.circle")
                     }
-                    
+
                     NavigationLink(destination: AboutView()) {
                         Label("About", systemImage: "info.circle")
                     }
                 }
-                
+
                 // Notification Test Button (Debug only)
                 #if DEBUG
                 Section(header: Text("DEBUG")) {
@@ -90,7 +88,7 @@
                     }
                 }
                 #endif
-                
+
                 // Logout Button Section
                 Section {
                     logoutButton
@@ -111,7 +109,8 @@
                                 userID: user.id,
                                 selectedImage: nil,
                                 isLoading: false,
-                                size: 32
+                                size: 32,
+                                displayName: user.displayName
                             )
                         }
                     }
@@ -132,9 +131,9 @@
             }
         }
     }
-    
+
     // MARK: - User Info Section
-    
+
     /// User info header with profile photo, name, and email
     private var userInfoSection: some View {
         HStack(spacing: 16) {
@@ -147,7 +146,7 @@
                 size: 60,
                 displayName: authViewModel.currentUser?.displayName
             )
-            
+
             // User Info (name, email, and role badge)
             VStack(alignment: .leading, spacing: 4) {
                 Text(authViewModel.currentUser?.displayName ?? "User")
@@ -175,15 +174,15 @@
                     .cornerRadius(12)
                 }
             }
-            
+
             Spacer()
         }
         .padding(.vertical, 8)
         .listRowBackground(Color(.secondarySystemBackground))
     }
-    
+
     // MARK: - Logout Button
-    
+
     /// Logout button with destructive styling and loading state
     private var logoutButton: some View {
         Button(action: handleLogout) {
@@ -211,9 +210,9 @@
         .disabled(isLoggingOut)
         .listRowBackground(Color.clear)
     }
-    
+
     // MARK: - Methods
-    
+
     /// Handles logout button tap
     /// Shows loading state, signs out user, and handles errors
     private func handleLogout() {
