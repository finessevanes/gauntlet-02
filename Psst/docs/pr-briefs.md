# PR Briefs

This document contains high-level briefs for all Pull Requests in the Psst messaging app project. Each PR represents a logical, vertical slice of functionality that can be completed in 1-3 days.

**Status:** 🎯 1 In Progress | ✅ 13 Completed

---

## ✅ Completed

### Phase 1: MVP Polish & UX Enhancement

#### PR #001: profile-photo-upload-reliability-fix

**Brief:** Fix critical user experience issues with profile photo handling: (1) New users unable to upload profile photos on first attempt, requiring multiple retries due to threading problems in ProfilePhotoPicker, compression logic failures in UserService.uploadProfilePhoto(), insufficient error handling, potential Firebase Storage permission issues, and lack of network state validation. (2) Profile photos load every time the app opens instead of being cached, creating jarring loading experiences for users. (3) Add the ability for users to update AND delete their profile pictures (removing the photo and clearing the URL from Firestore). Implement comprehensive error handling with user-friendly error messages, add network connectivity checks before uploads, improve threading safety in image processing pipeline, add retry mechanisms for failed uploads, enhance compression logic with better error handling, add detailed logging for debugging upload failures, and implement local image caching with proper cache invalidation so profile photos load instantly from cache when available with background refresh for updated photos. Ensure the fix works reliably for all image types and sizes while maintaining the existing compression and storage security rules. NOTE: All profile photo editing functionality (upload, update, delete) should exist ONLY in the Profile tab, not in Settings.

**Dependencies:** PR #17 (user profile editing)

**Complexity:** Medium

**Phase:** 1 (MVP Polish)

**Status:** ✅ COMPLETED

---

#### PR #002: message-delivery-status-indicator-fix

**Brief:** Fix the "Delivered" status indicator to only show on the latest message instead of appearing under every message bubble, matching iOS Messages behavior. Currently, the delivery status appears under all sent messages which creates visual clutter and doesn't follow standard messaging app patterns. Implement logic to track the latest message in each conversation and only display the delivery status indicator on that message, automatically moving the indicator to newer messages as they are sent. This creates a cleaner, more professional chat experience that follows iOS design patterns.

**Dependencies:** PR #7 (chat view UI), PR #8 (messaging service)

**Complexity:** Medium

**Phase:** 1 (MVP Polish)

**Status:** ✅ COMPLETED

---

#### PR #003: presence-indicator-redesign-and-unread-badges

**Brief:** Redesign the presence indicator system to use a halo effect around user profile photos instead of the current online/offline circle. Implement unread message indicators that show a blue halo or badge when there are unread messages in a chat. Update the presence system to be more visually appealing and intuitive, with the halo effect providing a cleaner, more modern look. Ensure the unread indicators are clearly visible and update in real-time as messages are read or received. This redesign should improve the overall visual hierarchy and make it easier for users to quickly identify who is online and which chats have unread messages.

**Dependencies:** PR #12 (presence system), PR #14 (read receipts)

**Complexity:** Medium

**Phase:** 1 (MVP Polish)

**Status:** ✅ COMPLETED

---

#### PR #004: group-online-indicators-and-member-status

**Brief:** Implement comprehensive group chat online indicators that show which members are currently online, following WhatsApp/Signal conventions. Currently, the presence system only works for one user at a time, making it difficult to know who's active in group conversations. Add group member online status indicators that display next to each member's name in the group chat header or member list. Show a small green dot or halo effect for online members and gray for offline members. Implement real-time updates so the online status changes immediately when members come online or go offline. This should work seamlessly with the existing presence system and provide clear visual feedback about group activity.

**Dependencies:** PR #12 (presence system), PR #11 (group chat support)

**Complexity:** Medium

**Phase:** 1 (MVP Polish)

**Status:** ✅ COMPLETED

---

#### PR #005: group-read-receipts-detailed-view

**Brief:** Replace the generic "1/2 have read" read receipt display with detailed information showing exactly who has read each message in group chats. Currently, users only see a count of who has read messages, but not the specific names. Implement a detailed read receipt system that shows individual member names who have read each message, similar to WhatsApp's read receipt system. Allow users to tap on read receipts to see a detailed list of who has read the message and when. This should work for both sent and received messages, with clear visual indicators and smooth animations. The system should handle large groups efficiently and provide a professional, intuitive way to track message read status.

**Dependencies:** PR #14 (read receipts), PR #11 (group chat support)

**Complexity:** Medium

**Phase:** 1 (MVP Polish)

**Status:** ✅ COMPLETED

---

<<<<<<< HEAD
#### PR #006: App-Wide Design System Overhaul (Split into 5 Sub-PRs)

**Brief:** Complete redesign of the app's visual identity and user interface to create a modern, cohesive experience. This PR was split into five focused sub-PRs for better implementation and testing.
=======
#### PR #006A: authentication-redesign-clean-ios-patterns

**Brief:** Redesign all authentication screens (LoginView, SignUpView, EmailSignInView) to use clean iOS patterns instead of elaborate gradients and weather-app styling. Remove all custom gradient backgrounds, card containers, decorative shadows, and colored icon circles. Replace with clean white backgrounds using iOS system colors, standard text fields, and consistent button styling. Create a unified auth design system that matches the main app aesthetic with Signal-like simplicity. This sets the foundation for consistent design patterns across the entire app. All existing functionality remains - just presented with a cleaner, more trustworthy iOS-native appearance.
>>>>>>> f2fe41cd

**Dependencies:** Various (see sub-PRs below)

**Complexity:** Complex (High - split for manageability)

**Phase:** 1 (MVP Polish)

<<<<<<< HEAD
**Status:** ✅ COMPLETED (All sub-PRs complete)

##### PR #006A: Design System Foundation

**Brief:** Establish the core design system including color schemes, typography scales, spacing grid, button styles, and reusable component patterns. Create ColorScheme.swift, Typography.swift, and ButtonStyles.swift with modern iOS design tokens. This foundational work enables consistent styling across all subsequent redesign work.

**Dependencies:** None (foundation layer)

**Complexity:** Medium

**Status:** ✅ COMPLETED

##### PR #006B: Main App UI Polish

**Brief:** Apply design system to main conversation list, chat bubbles, and navigation. Modernize conversation rows, update chat interface with new colors and typography, polish navigation bars, and ensure visual consistency across primary user flows.

**Dependencies:** PR #006A (design system)

**Complexity:** Medium

**Status:** ✅ COMPLETED

##### PR #006C: Settings Screen Redesign

**Brief:** Redesign settings interface with modern grouped list style, improved visual hierarchy, consistent spacing using design system tokens, and better organization of settings options. Apply new color scheme and typography throughout.

**Dependencies:** PR #006A (design system)

**Complexity:** Simple

**Status:** ✅ COMPLETED

##### PR #006D: Profile Screen Polish

**Brief:** Update user profile screens with modern design, improved photo display, better information hierarchy, and consistent use of design system. Enhance profile editing experience with cleaner forms and better visual feedback.

**Dependencies:** PR #006A (design system)

**Complexity:** Simple

**Status:** ✅ COMPLETED

##### PR #006E: New Chat Sheet Redesign

**Brief:** Complete redesign of the New Chat sheet for improved usability and visual polish: move search to top (below segmented control instead of bottom), modernize segmented control to current iOS style, add blue checkmark selection indicators with Done button for group creation, implement auto-navigation for 1-on-1 chats (tap user → immediately navigate, no Done button needed), enhance user rows with 56pt avatars and better spacing (72pt height), add tap animations (scale to 0.98, background flash), implement haptic feedback, move user count to section header (remove from nav bar), and create skeleton loading states.

**Dependencies:** PR #006A (design system), PR #006B (main app polish)

**Complexity:** Medium

**Status:** ✅ COMPLETED
=======
**Status:** 🎯 IN PROGRESS

---

#### PR #006B: main-app-ui-polish-conversations-profile

**Brief:** Polish the main app experience (Conversations tab and Profile tab) with improved visual hierarchy and better UX patterns. In Conversations: move "new message" button from nav bar to a Floating Action Button (FAB) for better discoverability and thumb-friendliness, increase avatar sizes (50pt → 56pt), add user avatar to nav bar, improve spacing and layout while keeping all existing features (online status, unread badges, sender names) functional. In Profile: increase profile photo size (120pt → 140pt), improve layout and visual hierarchy, ensure button styling matches new design system. Update tab bar with consistent blue accent color. The result is a more polished, professional main app experience following modern messaging app patterns.

**Dependencies:** PR #006A (authentication redesign - establishes design system)

**Complexity:** Medium

**Phase:** 1 (MVP Polish)

**Status:** 🎯 TODO

---

#### PR #006C: settings-redesign-ios-grouped-list

**Brief:** Complete redesign of the Settings tab from basic centered placeholder to professional iOS-style grouped list following native iOS Settings app patterns. Implement user info section at top with profile photo and email, create "Account" section with Edit Profile and Notifications links, add "Support" section with Help & Support and About links, and keep red destructive-style Log Out button. Use iOS List with grouped style, NavigationLink for navigation, Label with SF Symbols for icons, and proper section headers. This completes the app-wide design system overhaul by bringing Settings up to the same professional standard as the rest of the app.

**Dependencies:** PR #006B (main app polish - establishes tab bar styling)

**Complexity:** Medium

**Phase:** 1 (MVP Polish)

**Status:** 🎯 TODO
>>>>>>> f2fe41cd

---

#### PR #007: app-launch-loading-screen-and-skeleton

**Brief:** Implement a smooth app launch experience by replacing the brief login screen flash with a proper loading screen or skeleton UI when users reopen the app. Currently, users who were previously logged in see the login screen for a second before being redirected to the main app, creating a jarring user experience. Create a loading screen with app branding, skeleton UI components that match the main app layout, and smooth transitions. The loading screen should appear immediately on app launch while Firebase Authentication checks the user's login status in the background. Once authentication is confirmed, smoothly transition to the main app without showing the login screen. This creates a more professional, seamless user experience that matches modern app standards.

**Dependencies:** PR #2 (authentication flow), PR #4 (app navigation)

**Complexity:** Medium

**Phase:** 1 (MVP Polish)

**Status:** ✅ COMPLETED

---

#### PR #008: message-timestamp-tap-to-reveal

**Brief:** Replace the current swipe gesture for viewing message timestamps with a simple tap interaction. Currently, users must swipe left or right on messages to reveal timestamps, which is not intuitive and can be difficult to discover. Implement a tap-to-reveal system where users can tap on any message to show its timestamp for a few seconds before it automatically fades back. This should work for both sent and received messages, with smooth animations for the timestamp appearance and disappearance. The timestamp should be clearly visible and positioned appropriately relative to the message bubble. This creates a more discoverable and user-friendly way to view message timing information, following modern messaging app patterns.

**Dependencies:** PR #7 (chat view UI), PR #8 (messaging service)

**Complexity:** Simple

**Phase:** 1 (MVP Polish)

**Status:** ✅ COMPLETED

---

## 🎯 In Progress

### Phase 1: MVP Polish & UX Enhancement



#### PR #009: basic-media-support-and-image-messaging

**Brief:** Implement basic media support to allow users to send and receive images in conversations. This includes adding image picker functionality to the message input, uploading images to Firebase Storage, displaying images in chat messages, and handling image compression for optimal performance. Users should be able to select images from their photo library or take new photos with the camera. Implement proper image loading states, error handling for failed uploads, and thumbnail generation for better performance. Images should display inline within the chat conversation with proper sizing and aspect ratio handling. This basic media support is essential for a complete messaging experience and addresses a core requirement for modern messaging apps.

**Dependencies:** PR #8 (messaging service), PR #17 (user profile editing for image handling)

**Complexity:** Medium

**Phase:** 1 (MVP Polish)

**Status:** 🎯 IN PROGRESS

---

## 📊 Summary

### Project Progress
- **Phase 1 (MVP Polish):** ✅ 13/14 Complete (93%)

### Overall Status
- **Total PRs:** 14 (PR #006 split into 006A, 006B, 006C, 006D, 006E)
- **Completed:** 13 (93%)
  - PR #001: Profile Photo Upload Reliability Fix
  - PR #002: Message Delivery Status Indicator Fix
  - PR #003: Presence Indicator Redesign & Unread Badges
  - PR #004: Group Online Indicators & Member Status
  - PR #005: Group Read Receipts Detailed View
  - PR #006: App-Wide Design System Overhaul (All 5 sub-PRs: 006A-E)
    - PR #006A: Design System Foundation
    - PR #006B: Main App UI Polish
    - PR #006C: Settings Screen Redesign
    - PR #006D: Profile Screen Polish
    - PR #006E: New Chat Sheet Redesign
  - PR #007: App Launch Loading Screen & Skeleton
  - PR #008: Message Timestamp Tap-to-Reveal
- **In Progress:** 1 (7%)
  - PR #009: Basic Media Support & Image Messaging

### Recent Completions
- **PR #008** ✅ Message Timestamp Tap-to-Reveal - Intuitive tap interaction for timestamps
- **PR #007** ✅ App Launch Loading Screen - Smooth authentication flow
- **PR #006** ✅ Complete Design System Overhaul (All 5 sub-PRs) - Modern, cohesive UI across entire app
- **PR #005** ✅ Group Read Receipts Detailed View - Per-member read status
- **PR #004** ✅ Group Online Indicators - Real-time member status
- **PR #003** ✅ Presence Indicator Redesign - Halo effects, unread badges
- **PR #002** ✅ Message Delivery Status Fix - Clean delivery indicators
- **PR #001** ✅ Profile Photo Upload Reliability - Robust upload system

---

Each PR is designed to deliver a complete, testable piece of functionality that builds incrementally toward a polished MVP before adding AI features.<|MERGE_RESOLUTION|>--- conflicted
+++ resolved
@@ -80,15 +80,9 @@
 
 ---
 
-<<<<<<< HEAD
 #### PR #006: App-Wide Design System Overhaul (Split into 5 Sub-PRs)
 
 **Brief:** Complete redesign of the app's visual identity and user interface to create a modern, cohesive experience. This PR was split into five focused sub-PRs for better implementation and testing.
-=======
-#### PR #006A: authentication-redesign-clean-ios-patterns
-
-**Brief:** Redesign all authentication screens (LoginView, SignUpView, EmailSignInView) to use clean iOS patterns instead of elaborate gradients and weather-app styling. Remove all custom gradient backgrounds, card containers, decorative shadows, and colored icon circles. Replace with clean white backgrounds using iOS system colors, standard text fields, and consistent button styling. Create a unified auth design system that matches the main app aesthetic with Signal-like simplicity. This sets the foundation for consistent design patterns across the entire app. All existing functionality remains - just presented with a cleaner, more trustworthy iOS-native appearance.
->>>>>>> f2fe41cd
 
 **Dependencies:** Various (see sub-PRs below)
 
@@ -96,7 +90,6 @@
 
 **Phase:** 1 (MVP Polish)
 
-<<<<<<< HEAD
 **Status:** ✅ COMPLETED (All sub-PRs complete)
 
 ##### PR #006A: Design System Foundation
@@ -148,37 +141,6 @@
 **Complexity:** Medium
 
 **Status:** ✅ COMPLETED
-=======
-**Status:** 🎯 IN PROGRESS
-
----
-
-#### PR #006B: main-app-ui-polish-conversations-profile
-
-**Brief:** Polish the main app experience (Conversations tab and Profile tab) with improved visual hierarchy and better UX patterns. In Conversations: move "new message" button from nav bar to a Floating Action Button (FAB) for better discoverability and thumb-friendliness, increase avatar sizes (50pt → 56pt), add user avatar to nav bar, improve spacing and layout while keeping all existing features (online status, unread badges, sender names) functional. In Profile: increase profile photo size (120pt → 140pt), improve layout and visual hierarchy, ensure button styling matches new design system. Update tab bar with consistent blue accent color. The result is a more polished, professional main app experience following modern messaging app patterns.
-
-**Dependencies:** PR #006A (authentication redesign - establishes design system)
-
-**Complexity:** Medium
-
-**Phase:** 1 (MVP Polish)
-
-**Status:** 🎯 TODO
-
----
-
-#### PR #006C: settings-redesign-ios-grouped-list
-
-**Brief:** Complete redesign of the Settings tab from basic centered placeholder to professional iOS-style grouped list following native iOS Settings app patterns. Implement user info section at top with profile photo and email, create "Account" section with Edit Profile and Notifications links, add "Support" section with Help & Support and About links, and keep red destructive-style Log Out button. Use iOS List with grouped style, NavigationLink for navigation, Label with SF Symbols for icons, and proper section headers. This completes the app-wide design system overhaul by bringing Settings up to the same professional standard as the rest of the app.
-
-**Dependencies:** PR #006B (main app polish - establishes tab bar styling)
-
-**Complexity:** Medium
-
-**Phase:** 1 (MVP Polish)
-
-**Status:** 🎯 TODO
->>>>>>> f2fe41cd
 
 ---
 
